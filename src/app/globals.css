@tailwind base;
@tailwind components;
@tailwind utilities;

/* KEYFRAMES FIRST - Before any classes that use them */
@keyframes iconGlow {
  0% { 
    box-shadow: 0 8px 25px rgba(0, 245, 255, 0.3);
    transform: scale(1);
  }
  100% { 
    box-shadow: 0 8px 25px rgba(255, 0, 110, 0.4);
    transform: scale(1.02);
  }
}

@keyframes testSpin {
  from { transform: rotate(0deg); }
  to { transform: rotate(360deg); }
}

@keyframes miniWave {
  0%, 100% { transform: scaleY(0.8); opacity: 0.6; }
  50% { transform: scaleY(1.2); opacity: 1; }
}

@keyframes shine {
  0% { 
    transform: translateX(-200%) translateY(-200%) rotate(45deg); 
  }
  50% { 
    transform: translateX(-200%) translateY(-200%) rotate(45deg); 
  }
  100% { 
    transform: translateX(200%) translateY(200%) rotate(45deg); 
  }
}

:root {
  --background: #ffffff;
  --foreground: #171717;
  --gradient-start: #00f5ff;
  --gradient-middle: #ff006e;
  --gradient-end: #8338ec;
}

.dark {
  --background: #0a0a0a;
  --foreground: #ededed;
}

<<<<<<< HEAD
=======
/* Custom properties remain for CSS usage */
>>>>>>> e30e5d49

body {
  background: var(--background);
  color: var(--foreground);
  font-family: Arial, Helvetica, sans-serif;
}

/* Custom animations for song creation flow */
@keyframes fade-in {
  from {
    opacity: 0;
    transform: translateY(10px);
  }
  to {
    opacity: 1;
    transform: translateY(0);
  }
}

.animate-fade-in {
  animation: fade-in 0.3s ease-out;
}

/* Loading pulse animation */
@keyframes pulse {
  0%, 100% {
    opacity: 1;
  }
  50% {
    opacity: 0.5;
  }
}

.animate-pulse {
  animation: pulse 2s cubic-bezier(0.4, 0, 0.6, 1) infinite;
}

/* SongMint Logo CSS - Exact Implementation */
.songmint-logo {
  display: flex;
  align-items: center;
  cursor: pointer;
  transition: all 0.3s ease;
}

.songmint-logo:hover {
  transform: translateY(-2px);
}

.logo-icon {
  width: 40px;
  height: 40px;
  background: linear-gradient(135deg, #00f5ff 0%, #ff006e 100%);
  border-radius: 10px;
  display: flex;
  align-items: center;
  justify-content: center;
  margin-right: 12px;
  box-shadow: 0 8px 25px rgba(0, 245, 255, 0.3);
  animation: iconGlow 3s ease-in-out infinite alternate;
  position: relative;
  overflow: hidden;
}

.logo-text {
  font-size: 24px;
  font-weight: 800;
  background: linear-gradient(135deg, #00f5ff 0%, #ff006e 50%, #8338ec 100%);
  -webkit-background-clip: text;
  -webkit-text-fill-color: transparent;
  background-clip: text;
}

.music-note {
  font-size: 20px;
  color: white;
  font-weight: bold;
}

.mini-waves {
  display: flex;
  align-items: center;
  margin-left: 8px;
  gap: 1px;
}

.mini-wave {
  width: 2px;
  background: linear-gradient(to top, #00f5ff, #ff006e);
  border-radius: 1px;
  animation: miniWave 1.5s ease-in-out infinite;
}

.mini-wave:nth-child(1) { height: 8px; animation-delay: 0s; }
.mini-wave:nth-child(2) { height: 12px; animation-delay: 0.2s; }
.mini-wave:nth-child(3) { height: 16px; animation-delay: 0.4s; }
.mini-wave:nth-child(4) { height: 12px; animation-delay: 0.6s; }
.mini-wave:nth-child(5) { height: 8px; animation-delay: 0.8s; }

.logo-icon::before {
  content: '';
  position: absolute;
  top: -50%;
  left: -50%;
  width: 200%;
  height: 200%;
  background: linear-gradient(45deg, transparent, rgba(255, 255, 255, 0.2), transparent);
  transform: rotate(45deg);
  animation: shine 4s ease-in-out infinite;
}

/* Icon-only version for replacing single notes */
.songmint-icon-only {
    cursor: pointer;
    transition: all 0.3s ease;
}

.songmint-icon-only:hover {
    transform: translateY(-2px);
}

.songmint-icon-only .logo-icon {
    width: 48px;
    height: 48px;
    background: linear-gradient(135deg, #00f5ff 0%, #ff006e 100%);
    border-radius: 12px;
    display: flex;
    align-items: center;
    justify-content: center;
    box-shadow: 0 8px 25px rgba(0, 245, 255, 0.3);
    animation: iconGlow 3s ease-in-out infinite alternate;
}

.songmint-icon-only .music-note {
    font-size: 24px;
    color: white;
    font-weight: bold;
}<|MERGE_RESOLUTION|>--- conflicted
+++ resolved
@@ -49,10 +49,7 @@
   --foreground: #ededed;
 }
 
-<<<<<<< HEAD
-=======
 /* Custom properties remain for CSS usage */
->>>>>>> e30e5d49
 
 body {
   background: var(--background);
